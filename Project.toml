name = "SLAM"
uuid = "19785598-f67e-4679-8628-98de2a9de9c8"
authors = ["Anton Smirnov <anton.smn@protonmail.com>"]
version = "0.1.0"

[deps]
BSON = "fbb218c0-5317-5bc6-957e-2ee96dd4b1f0"
BenchmarkTools = "6e4b80f9-dd63-53aa-95a3-0cdb28fa8baf"
Documenter = "e30172f5-a6a5-5a46-863b-614d45cd2de4"
GLMakie = "e9467ef8-e4e7-5192-8a1a-b1aee30e663a"
GeometryBasics = "5c1252a2-5f33-56bf-86c9-59e7332b4326"
ImageDraw = "4381153b-2b60-58ae-a1ba-fd683676385f"
ImageFeatures = "92ff4b2b-8094-53d3-b29d-97f740f06cef"
ImageFiltering = "6a3955dd-da59-5b1f-98d4-e7296123deb5"
ImageMagick = "6218d12a-5da1-5696-b52f-db25d2ecc6d1"
Images = "916415d5-f1e6-5110-898d-aaa5f9f070e0"
Interpolations = "a98d9a8b-a2ab-59e6-89dd-64a1c18fca59"
LeastSquaresOptim = "0fc2ff8b-aaa3-5acd-a817-1944a5e08891"
LinearAlgebra = "37e2e46d-f89d-539d-b4ee-838fcccc9c8e"
Manifolds = "1cead3c2-87b3-11e9-0ccd-23c62b72b94e"
OrderedCollections = "bac558e1-5e72-5ebc-8fee-abe8a469f55d"
PackageCompiler = "9b87118b-4619-50d2-8e1e-99f35a4d4d9d"
ProfileView = "c46f51b8-102a-5cf2-8d2c-8597cb0e0da7"
Random = "9a3f8284-a2c9-5f02-9a11-845980a1fd5c"
RecoverPose = "4c983967-3530-4695-9d8b-d2465029e2f3"
Revise = "295af30f-e4ad-537b-8983-00126c2a3abe"
Rotations = "6038ab10-8711-5258-84ad-4b1120ba62dc"
SparseArrays = "2f01184e-e22b-5df5-ae63-d93ebab69eaf"
SparseDiffTools = "47a9eef4-7e08-11e9-0b38-333d64bd3804"
StaticArrays = "90137ffa-7385-5640-81b9-e52037218182"

[compat]
<<<<<<< HEAD
ImageFiltering = "0.7"
=======
ImageDraw = "0.2"
GeometryBasics = "0.4"
Rotations = "1"
ImageMagick = "1"
RecoverPose = "0.1"
>>>>>>> aca2ed60
<|MERGE_RESOLUTION|>--- conflicted
+++ resolved
@@ -30,12 +30,9 @@
 StaticArrays = "90137ffa-7385-5640-81b9-e52037218182"
 
 [compat]
-<<<<<<< HEAD
 ImageFiltering = "0.7"
-=======
 ImageDraw = "0.2"
 GeometryBasics = "0.4"
 Rotations = "1"
 ImageMagick = "1"
-RecoverPose = "0.1"
->>>>>>> aca2ed60
+RecoverPose = "0.1"