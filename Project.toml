--- conflicted
+++ resolved
@@ -30,9 +30,7 @@
 StaticArrays = "90137ffa-7385-5640-81b9-e52037218182"
 
 [compat]
-<<<<<<< HEAD
 SparseDiffTools = "1"
-=======
 BSON = "0.3"
 Manifolds = "0.7"
 Images = "0.24"
@@ -47,5 +45,4 @@
 GeometryBasics = "0.4"
 Rotations = "1"
 ImageMagick = "1"
-RecoverPose = "0.1"
->>>>>>> 3cf299cd
+RecoverPose = "0.1"